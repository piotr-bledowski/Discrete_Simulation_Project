from matplotlib.animation import FuncAnimation
import numpy as np
import matplotlib.pyplot as plt
import time

N = 64  # Grid size
dt = 0.1  # Time step
diff = 0.0001  # Diffusion rate
visc = 0.0001  # Viscosity (Diffusion for velocity)
grid = np.ones((N, N, 3))  # Initialize density and velocity grids


def set_boundary_conditions(x, index_=None):
    '''
    Apply physical boundary conditions:
    - For velocity (index 1,2): no-slip conditions (zero at boundaries)
    - For density (index 0): no-flux conditions (copy adjacent cell)
    '''
    if index_ is None or index_ == 0:  # Density
        # No-flux condition for density
        x[0, :] = x[1, :]      # Top wall
        x[-1, :] = x[-2, :]    # Bottom wall
        x[:, 0] = x[:, 1]      # Left wall
        x[:, -1] = x[:, -2]    # Right wall
    else:  # Velocity
        # No-slip condition for velocity
        x[0, :] = 0    # Top wall
        x[-1, :] = 0   # Bottom wall
        x[:, 0] = 0    # Left wall
        x[:, -1] = 0   # Right wall
    return x


def add_source(D0: np.array, S: np.array, dt: float):
    ''' Add source term to the density or velocity grid.
    D0 - initial matrix
    S - matrix of sources with shape the same as the initial
    matrix (sources can be applied by e.g. mouse click)
    '''
    D0 += dt * S
    return D0


def diffuse_gauss_seidel(D0, diff, dt, iterations=20):
    D = np.copy(D0)
    a = dt * diff * N * N
    for _ in range(iterations):
        for i in range(1, N-1):
            for j in range(1, N-1):
<<<<<<< HEAD
                D[i, j] = (D0[i, j] + a * (D[i-1, j] + D[i+1, j] + D[i, j-1] + D[i, j+1])) / (1 + 4 * a)
    #set_boundary_conditions(D)
=======
                D[i, j] = (D0[i, j] + a * (D[i-1, j] + D[i+1, j] +
                           D[i, j-1] + D[i, j+1])) / (1 + 4 * a)
        D = set_boundary_conditions(D)  # Apply after each iteration
>>>>>>> 57f317c7
    return D


def advect(D0, index_, dt):
    #N = D0.shape[0]
    u = D0[:, :, 1]
    v = D0[:, :, 2]
    dt0 = dt * N
    for i in range(1, N-1):
        for j in range(1, N-1):
            x = i - dt0 * u[i, j]
            y = j - dt0 * v[i, j]
            # Clamping coordinates
            x = min(N-1.5, max(0.5, x))
            y = min(N-1.5, max(0.5, y))
            i0, j0 = int(x), int(y)
            i1, j1 = i0 + 1, j0 + 1
            s1, t1 = x - i0, y - j0
            s0, t0 = 1 - s1, 1 - t1
<<<<<<< HEAD
            D0[i, j, index_] = (s0 * (t0 * D0[i0, j0, index_] + t1 * D0[i0, j1, index_]) + s1 * (t0 * D0[i1, j0, index_] + t1 * D0[i1, j1, index_]))
    #set_boundary_conditions(D0[:, :, index_])
=======
            D0[i, j, index_] = (s0 * (t0 * D0[i0, j0, index_] + t1 * D0[i0, j1, index_]) +
                                s1 * (t0 * D0[i1, j0, index_] + t1 * D0[i1, j1, index_]))
    D0 = set_boundary_conditions(D0, index_)
>>>>>>> 57f317c7
    return D0


def project(D0, iterations=20):
    h = 1 / N
    #N = D0.shape[0]
    u = D0[:, :, 1]
    v = D0[:, :, 2]
    div = np.zeros((D0.shape[:2]))
    p = np.zeros((D0.shape[:2]))

    for i in range(1, N-1):
        for j in range(1, N-1):
<<<<<<< HEAD
            div[i, j] = -0.5 * h * (u[i + 1, j] - u[i - 1, j] + v[i, j + 1] - v[i, j - 1])
    
    #set_boundary_conditions(div)
    #set_boundary_conditions(p)
    
    for _ in range(iterations):
        for i in range(1, N-1):
            for j in range(1, N-1):
                p[i, j] = (div[i, j] + p[i - 1, j] + p[i + 1, j] + p[i, j - 1] + p[i, j + 1]) / 4
    
        #set_boundary_conditions(p)
    
=======
            div[i, j] = -0.5 * h * \
                (u[i + 1, j] - u[i - 1, j] + v[i, j + 1] - v[i, j - 1])

    div = set_boundary_conditions(div)
    p = set_boundary_conditions(p)

    for _ in range(iterations):
        for i in range(1, N-1):
            for j in range(1, N-1):
                p[i, j] = (div[i, j] + p[i - 1, j] + p[i + 1, j] +
                           p[i, j - 1] + p[i, j + 1]) / 4

        p = set_boundary_conditions(p)

>>>>>>> 57f317c7
    for i in range(1, N-1):
        for j in range(1, N-1):
            u[i, j] -= 0.5 * (p[i + 1, j] - p[i - 1, j]) / h
            v[i, j] -= 0.5 * (p[i, j + 1] - p[i, j - 1]) / h
<<<<<<< HEAD
    
    #set_boundary_conditions(u)
    #set_boundary_conditions(v)
=======

    u = set_boundary_conditions(D0[:, :, 1], 1)  # Update these lines
    v = set_boundary_conditions(D0[:, :, 2], 2)
>>>>>>> 57f317c7
    return D0


density_source = np.zeros(grid.shape[:2])
<<<<<<< HEAD
density_source[24, 24] = 1

# print(density_source)
# grid[:, :, 0] = add_source(grid[:, :, 0], density_source, dt)
# print(grid[:, :, 0])
# grid[:, :, 0] = diffuse_gauss_seidel(grid[:, :, 0], diff, dt)
# print(grid[:, :, 0])
# grid = advect(grid, 0, dt)
# print(grid[:, :, 0])
=======
density_source[20, 20] = 5

fig, ax = plt.subplots()
im = ax.imshow(grid[:, :, 0], animated=True)
plt.colorbar(im)

>>>>>>> 57f317c7

def update(frame):
    global grid
    # update density
    grid[:, :, 0] = add_source(grid[:, :, 0], density_source, dt)
    grid[:, :, 0] = diffuse_gauss_seidel(grid[:, :, 0], diff, dt)
    grid = advect(grid, 0, dt)
    # update velocity
    grid[:, :, 1] = add_source(grid[:, :, 1], density_source, dt)
    grid[:, :, 2] = add_source(grid[:, :, 2], density_source, dt)
    grid[:, :, 1] = diffuse_gauss_seidel(grid[:, :, 1], visc, dt)
    grid[:, :, 2] = diffuse_gauss_seidel(grid[:, :, 2], visc, dt)
    grid = project(grid)
    grid = advect(grid, 1, dt)
    grid = advect(grid, 2, dt)
    grid = project(grid)
<<<<<<< HEAD
    #print(grid[:, :, 0])
    print(f'0: {np.max(grid[:, :, 0])}')
    print(f'1: {np.max(grid[:, :, 1])}')
    print(f'2: {np.max(grid[:, :, 2])}')
    plt.imshow(grid[:, :, 0], cmap='gray')
    plt.show()
=======

    # Update the image data
    im.set_array(grid[:, :, 0])
    return [im]


# Create animation
anim = FuncAnimation(fig, update, frames=None, interval=50, blit=True)
plt.show()
>>>>>>> 57f317c7
<|MERGE_RESOLUTION|>--- conflicted
+++ resolved
@@ -47,14 +47,9 @@
     for _ in range(iterations):
         for i in range(1, N-1):
             for j in range(1, N-1):
-<<<<<<< HEAD
-                D[i, j] = (D0[i, j] + a * (D[i-1, j] + D[i+1, j] + D[i, j-1] + D[i, j+1])) / (1 + 4 * a)
-    #set_boundary_conditions(D)
-=======
                 D[i, j] = (D0[i, j] + a * (D[i-1, j] + D[i+1, j] +
                            D[i, j-1] + D[i, j+1])) / (1 + 4 * a)
         D = set_boundary_conditions(D)  # Apply after each iteration
->>>>>>> 57f317c7
     return D
 
 
@@ -74,20 +69,14 @@
             i1, j1 = i0 + 1, j0 + 1
             s1, t1 = x - i0, y - j0
             s0, t0 = 1 - s1, 1 - t1
-<<<<<<< HEAD
-            D0[i, j, index_] = (s0 * (t0 * D0[i0, j0, index_] + t1 * D0[i0, j1, index_]) + s1 * (t0 * D0[i1, j0, index_] + t1 * D0[i1, j1, index_]))
-    #set_boundary_conditions(D0[:, :, index_])
-=======
             D0[i, j, index_] = (s0 * (t0 * D0[i0, j0, index_] + t1 * D0[i0, j1, index_]) +
                                 s1 * (t0 * D0[i1, j0, index_] + t1 * D0[i1, j1, index_]))
     D0 = set_boundary_conditions(D0, index_)
->>>>>>> 57f317c7
     return D0
 
 
 def project(D0, iterations=20):
     h = 1 / N
-    #N = D0.shape[0]
     u = D0[:, :, 1]
     v = D0[:, :, 2]
     div = np.zeros((D0.shape[:2]))
@@ -95,20 +84,6 @@
 
     for i in range(1, N-1):
         for j in range(1, N-1):
-<<<<<<< HEAD
-            div[i, j] = -0.5 * h * (u[i + 1, j] - u[i - 1, j] + v[i, j + 1] - v[i, j - 1])
-    
-    #set_boundary_conditions(div)
-    #set_boundary_conditions(p)
-    
-    for _ in range(iterations):
-        for i in range(1, N-1):
-            for j in range(1, N-1):
-                p[i, j] = (div[i, j] + p[i - 1, j] + p[i + 1, j] + p[i, j - 1] + p[i, j + 1]) / 4
-    
-        #set_boundary_conditions(p)
-    
-=======
             div[i, j] = -0.5 * h * \
                 (u[i + 1, j] - u[i - 1, j] + v[i, j + 1] - v[i, j - 1])
 
@@ -123,73 +98,68 @@
 
         p = set_boundary_conditions(p)
 
->>>>>>> 57f317c7
     for i in range(1, N-1):
         for j in range(1, N-1):
             u[i, j] -= 0.5 * (p[i + 1, j] - p[i - 1, j]) / h
             v[i, j] -= 0.5 * (p[i, j + 1] - p[i, j - 1]) / h
-<<<<<<< HEAD
-    
-    #set_boundary_conditions(u)
-    #set_boundary_conditions(v)
-=======
 
     u = set_boundary_conditions(D0[:, :, 1], 1)  # Update these lines
     v = set_boundary_conditions(D0[:, :, 2], 2)
->>>>>>> 57f317c7
     return D0
 
 
-density_source = np.zeros(grid.shape[:2])
-<<<<<<< HEAD
-density_source[24, 24] = 1
+# density_source = np.zeros(grid.shape[:2])
+# density_source[20, 20] = 5
+# density_source[40, 40] = 5
 
-# print(density_source)
-# grid[:, :, 0] = add_source(grid[:, :, 0], density_source, dt)
-# print(grid[:, :, 0])
-# grid[:, :, 0] = diffuse_gauss_seidel(grid[:, :, 0], diff, dt)
-# print(grid[:, :, 0])
-# grid = advect(grid, 0, dt)
-# print(grid[:, :, 0])
-=======
-density_source[20, 20] = 5
+density_source = np.zeros((N, N))
+velocity_source = np.zeros((N, N, 2))
 
 fig, ax = plt.subplots()
 im = ax.imshow(grid[:, :, 0], animated=True)
 plt.colorbar(im)
 
->>>>>>> 57f317c7
+i = 0
 
+# Click handler for user interaction
+def on_click(event):
+    if event.xdata is not None and event.ydata is not None:
+        x, y = int(event.xdata), int(event.ydata)
+        # Add density and velocity sources at the clicked position
+        density_source[y, x] += 50
+        velocity_source[y, x, 0] += (np.random.rand() - 0.5) * 100  # Random force x
+        velocity_source[y, x, 1] += (np.random.rand() - 0.5) * 100  # Random force y
+
+# Plotting setup
+fig, ax = plt.subplots()
+im = ax.imshow(grid[:, :, 0], animated=True)
+plt.colorbar(im)
+
+# Update function for animation
 def update(frame):
-    global grid
-    # update density
+    global grid, density_source, velocity_source
+
+    # Apply sources
     grid[:, :, 0] = add_source(grid[:, :, 0], density_source, dt)
+    grid[:, :, 1] = add_source(grid[:, :, 1], velocity_source[:, :, 0], dt)
+    grid[:, :, 2] = add_source(grid[:, :, 2], velocity_source[:, :, 1], dt)
+
+    # Diffuse and advect
     grid[:, :, 0] = diffuse_gauss_seidel(grid[:, :, 0], diff, dt)
-    grid = advect(grid, 0, dt)
-    # update velocity
-    grid[:, :, 1] = add_source(grid[:, :, 1], density_source, dt)
-    grid[:, :, 2] = add_source(grid[:, :, 2], density_source, dt)
     grid[:, :, 1] = diffuse_gauss_seidel(grid[:, :, 1], visc, dt)
     grid[:, :, 2] = diffuse_gauss_seidel(grid[:, :, 2], visc, dt)
-    grid = project(grid)
+    grid = advect(grid, 0, dt)
     grid = advect(grid, 1, dt)
     grid = advect(grid, 2, dt)
+
+    # Project to enforce incompressibility
     grid = project(grid)
-<<<<<<< HEAD
-    #print(grid[:, :, 0])
-    print(f'0: {np.max(grid[:, :, 0])}')
-    print(f'1: {np.max(grid[:, :, 1])}')
-    print(f'2: {np.max(grid[:, :, 2])}')
-    plt.imshow(grid[:, :, 0], cmap='gray')
-    plt.show()
-=======
 
-    # Update the image data
+    # Update the visualization
     im.set_array(grid[:, :, 0])
     return [im]
 
-
-# Create animation
+# Connect click handler and create animation
+fig.canvas.mpl_connect('button_press_event', on_click)
 anim = FuncAnimation(fig, update, frames=None, interval=50, blit=True)
-plt.show()
->>>>>>> 57f317c7
+plt.show()